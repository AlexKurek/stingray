from __future__ import division
__all__ = ["Crossspectrum", "AveragedCrossspectrum", "coherence"]

import numpy as np
import scipy
import scipy.stats
import scipy.fftpack
import scipy.optimize

import stingray.lightcurve as lightcurve
import stingray.utils as utils
<<<<<<< HEAD
from stingray.gti import cross_two_gtis, bin_intervals_from_gtis
=======
from stingray.exceptions import StingrayError
>>>>>>> 316e4bce

def coherence(lc1, lc2):
    """
    Estimate coherence function of two light curves.

    Parameters
    ----------
    lc1: lightcurve.Lightcurve object
        The first light curve data for the channel of interest.

    lc2: lightcurve.Lightcurve object
        The light curve data for reference band

    Returns
    -------
    coh : np.ndarray
        Coherence function
    """

    if not isinstance(lc1, lightcurve.Lightcurve):
        raise TypeError("lc1 must be a lightcurve.Lightcurve object")

    if not isinstance(lc2, lightcurve.Lightcurve):
        raise TypeError("lc2 must be a lightcurve.Lightcurve object")

    cs = Crossspectrum(lc1, lc2, norm='none')

    return cs.coherence()

class Crossspectrum(object):

    def __init__(self, lc1=None, lc2=None, norm='none'):
        """
        Make a cross spectrum from a (binned) light curve.
        You can also make an empty Crossspectrum object to populate with your
        own fourier-transformed data (this can sometimes be useful when making
        binned periodograms).

        Parameters
        ----------
        lc1: lightcurve.Lightcurve object, optional, default None
            The first light curve data for the channel/band of interest.

        lc2: lightcurve.Lightcurve object, optional, default None
            The light curve data for the reference band.

        norm: {'frac', 'abs', 'leahy', 'none'}, default 'none'
            The normalization of the (real part of the) cross spectrum.

        Attributes
        ----------
        freq: numpy.ndarray
            The array of mid-bin frequencies that the Fourier transform samples

        power: numpy.ndarray
            The array of cross spectra (complex numbers)

        df: float
            The frequency resolution

        m: int
            The number of averaged cross-spectra amplitudes in each bin.

        n: int
            The number of data points/time bins in one segment of the light
            curves.

        nphots1: float
            The total number of photons in light curve 1

        nphots2: float
            The total number of photons in light curve 2
        """

        if isinstance(norm, str) is False:
            raise TypeError("norm must be a string")

        if norm.lower() not in ["frac", "abs", "leahy", "none"]:
            raise ValueError( "norm must be 'frac', 'abs', 'leahy', or 'none'!")

        self.norm = norm.lower()

        ## check if input data is a Lightcurve object, if not make one or
        ## make an empty Crossspectrum object if lc1 == None or lc2 == None
        if lc1 is None or lc2 is None:
            if lc1 is not None or lc2 is not None:
                 raise TypeError("You can't do a cross spectrum with just one "
                         "light curve!")
            else:
                self.freq = None
                self.power = None
                self.df = None
                self.nphots1 = None
                self.nphots2 = None
                self.m = 1
                self.n = None
                return

        self.lc1 = lc1
        self.lc2 = lc2
        self._make_crossspectrum(lc1, lc2)

    def _make_crossspectrum(self, lc1, lc2):

        ## make sure the inputs work!
        if not isinstance(lc1, lightcurve.Lightcurve):
            raise TypeError("lc1 must be a lightcurve.Lightcurve object")

        if not isinstance(lc2, lightcurve.Lightcurve):
            raise TypeError("lc2 must be a lightcurve.Lightcurve object")

        ## total number of photons is the sum of the
        ## counts in the light curve
        self.nphots1 = np.float64(np.sum(lc1.counts))
        self.nphots2 = np.float64(np.sum(lc2.counts))

        self.meancounts1 = np.mean(lc1.counts)
        self.meancounts2 = np.mean(lc2.counts)

        ## the number of data points in the light curve

        if lc1.counts.shape[0] != lc2.counts.shape[0]:
            raise StingrayError("Light curves do not have same number "
                                "of time bins per segment.")

        if lc1.dt != lc2.dt:
            raise StingrayError("Light curves do not have "
                                "same time binning dt.")

        self.n = lc1.counts.shape[0]

        ## the frequency resolution
        self.df = 1.0/lc1.tseg

        ## the number of averaged periodograms in the final output
        ## This should *always* be 1 here
        self.m = 1

        ## make the actual Fourier transform and compute cross spectrum
        self.freq, self.unnorm_power = self._fourier_cross(lc1, lc2)

        ## If co-spectrum is desired, normalize here. Otherwise, get raw back
        ## with the imaginary part still intact.
        self.power = self._normalize_crossspectrum(self.unnorm_power, lc1.tseg)

    def _fourier_cross(self, lc1, lc2):
        """
        Fourier transform the two light curves, then compute the cross spectrum.
        computed as CS = lc1 x lc2* (where lc2 is the one that gets
        complex-conjugated)

        Parameters
        ----------
        lc1: lightcurve.Lightcurve object
            One light curve to be Fourier transformed. Ths is the band of
            interest or channel of interest.

        lc2: lightcurve.Lightcurve object
            Another light curve to be Fourier transformed. This is the reference
            band.

        Returns
        -------
        fr: numpy.ndarray
            The squared absolute value of the Fourier amplitudes

        """
        fourier_1 = scipy.fftpack.fft(lc1.counts)  # do Fourier transform 1
        fourier_2 = scipy.fftpack.fft(lc2.counts)  # do Fourier transform 2

        freqs = scipy.fftpack.fftfreq(lc1.counts.shape[0], lc1.dt)
        cross = fourier_1[freqs > 0] * np.conj(fourier_2[freqs > 0])

        return freqs[freqs > 0], cross

    def rebin(self, df, method="mean"):
        """
        Rebin the cross spectrum to a new frequency resolution df.

        Parameters
        ----------
        df: float
            The new frequency resolution

        Returns
        -------
        bin_cs = Crossspectrum object
            The newly binned cross spectrum
        """

        # rebin cross spectrum to new resolution
        binfreq, bincs, step_size = utils.rebin_data(self.freq[1:],
                                                     self.power[1:], df,
                                                     method=method)

        # make an empty cross spectrum object
        # note: syntax deliberate to work with subclass Powerspectrum
        bin_cs = self.__class__()

        # store the binned periodogram in the new object
        bin_cs.freq = np.hstack([binfreq[0]-self.df, binfreq])
        bin_cs.power = np.hstack([self.power[0], bincs])
        bin_cs.df = df
        bin_cs.n = self.n
        bin_cs.norm = self.norm
        bin_cs.nphots1 = self.nphots1
        bin_cs.nphots2 = self.nphots2
        bin_cs.m = int(step_size)

        return bin_cs

    def _normalize_crossspectrum(self, unnorm_power, tseg):
        """
        Normalize the real part of the cross spectrum to Leahy, absolute rms^2,
        fractional rms^2 normalization, or not at all.

        Parameters
        ----------
        unnorm_power: numpy.ndarray
            The unnormalized cross spectrum.

        tseg: int
            The length of the Fourier segment, in seconds.

        Returns
        -------
        power: numpy.nd.array
            The normalized co-spectrum (real part of the cross spectrum). For
            'none' normalization, imaginary part is returned as well.
        """

        # The "effective" counst/bin is the geometrical mean of the counts/bin
        # of the two light curves

        log_nphots1 = np.log(self.nphots1)
        log_nphots2 = np.log(self.nphots2)

        actual_nphots = np.float64(np.sqrt(np.exp(log_nphots1 + log_nphots2)))
        actual_mean = np.sqrt(self.meancounts1 * self.meancounts2)

        assert actual_mean > 0.0, \
                "Mean count rate is <= 0. Something went wrong."

        if self.norm.lower() == 'leahy':
            c = unnorm_power.real
            power = c * 2. / actual_nphots

        elif self.norm.lower() == 'frac':
            c = unnorm_power.real / np.float(self.n**2.)
            power = c * 2. * tseg / (actual_mean**2.0)

        elif self.norm.lower() == 'abs':
            c = unnorm_power.real / np.float(self.n**2.)
            power = c * (2. * tseg)

        elif self.norm.lower() == 'none':
            power = unnorm_power

        else:
            raise Exception("Normalization not recognized!")

        return power

    def rebin_log(self, f=0.01):
        """
        Logarithmic rebin of the periodogram.
        The new frequency depends on the previous frequency
        modified by a factor f:

        dnu_j = dnu_{j-1}*(1+f)

        Parameters
        ----------
        f: float, optional, default 0.01
            parameter that steers the frequency resolution


        Returns
        -------
        binfreq: numpy.ndarray
            the binned frequencies

        binpower: numpy.ndarray
            the binned powers

        nsamples: numpy.ndarray
            the samples of the original periodogramincluded in each
            frequency bin
        """

        minfreq = self.freq[1] * 0.5  # frequency to start from
        maxfreq = self.freq[-1]  # maximum frequency to end
        binfreq = [minfreq, minfreq + self.df]  # first
        df = self.freq[1]  # the frequency resolution of the first bin

        # until we reach the maximum frequency, increase the width of each
        # frequency bin by f
        while binfreq[-1] <= maxfreq:
            binfreq.append(binfreq[-1] + df*(1.0+f))
            df = binfreq[-1] - binfreq[-2]

        # compute the mean of the powers that fall into each new frequency bin
        binpower, bin_edges, binno = scipy.stats.binned_statistic(
            self.freq.astype(np.float), self.power.astype(np.float),
            statistic="mean", bins=binfreq)

        # compute the number of powers in each frequency bin
        nsamples = np.array([len(binno[np.where(binno == i)[0]])
                             for i in range(np.max(binno))])

        # the frequency resolution
        df = np.diff(binfreq)

        # shift the lower bin edges to the middle of the bin and drop the
        # last right bin edge
        binfreq = binfreq[:-1] + df/2

        return binfreq, binpower, nsamples

    def coherence(self):
        """
        Compute Coherence function of the cross spectrum. Coherence is a
        Fourier frequency dependent measure of the linear correlation
        between time series measured simultaneously in two energy channels.

        Returns
        -------
        coh : numpy.ndarray
            Coherence function

        References
        ----------
        .. [1] http://iopscience.iop.org/article/10.1086/310430/pdf

        """
        # this computes the averaged power spectrum, but using the
        # cross spectrum code to avoid circular imports
        ps1 = Crossspectrum(self.lc1, self.lc1)
        ps2 = Crossspectrum(self.lc2, self.lc2)

        return self.unnorm_power/(ps1.unnorm_power * ps2.unnorm_power)

    def _phase_lag(self):
        """Return the fourier phase lag of the cross spectrum."""

        return np.angle(self.power)

    def time_lag(self):
        """
        Calculate the fourier time lag of the cross spectrum. The time lag is
        calculate using the center of the frequency bins.
        """
        if self.__class__ in [Crossspectrum, AveragedCrossspectrum]:
            ph_lag = self._phase_lag()

            return ph_lag / (2 * np.pi * self.freq)
        else:
            raise AttributeError("Object has no attribute named 'time_lag' !")


class AveragedCrossspectrum(Crossspectrum):

    def __init__(self, lc1, lc2, segment_size, norm='none'):
        """
        Make an averaged cross spectrum from a light curve by segmenting two
        light curves, Fourier-transforming each segment and then averaging the
        resulting cross spectra.

        Parameters
        ----------
        lc1: lightcurve.Lightcurve object OR
            iterable of lightcurve.Lightcurve objects
            One light curve data to be Fourier-transformed. This is the band
            of interest or channel of interest.

        lc2: lightcurve.Lightcurve object OR
            iterable of lightcurve.Lightcurve objects
            Second light curve data to be Fourier-transformed. This is the
            reference band.

        segment_size: float
            The size of each segment to average. Note that if the total duration
            of each Lightcurve object in lc1 or lc2 is not an integer multiple
            of the segment_size, then any fraction left-over at the end of the
            time series will be lost. Otherwise you introduce artefacts.

        norm: {'frac', 'abs', 'leahy', 'none'}, default 'none'
            The normalization of the (real part of the) cross spectrum.

        Attributes
        ----------
        freq: numpy.ndarray
            The array of mid-bin frequencies that the Fourier transform samples

        power: numpy.ndarray
            The array of cross spectra

        df: float
            The frequency resolution

        m: int
            The number of averaged cross spectra

        n: int
            The number of time bins per segment of light curve?

        nphots1: float
            The total number of photons in the first (interest) light curve

        nphots2: float
            The total number of photons in the second (reference) light curve

        gti: 2-d float array
            [[gti0_0, gti0_1], [gti1_0, gti1_1], ...] -- Good Time intervals.
            They are calculated by taking the common GTI between the two light curves

        """
        self.type = "crossspectrum"

        if not np.isfinite(segment_size):
            raise ValueError("segment_size must be finite")

        self.segment_size = segment_size

        Crossspectrum.__init__(self, lc1, lc2, norm)

        return

    def _make_segment_spectrum(self, lc1, lc2, segment_size, gti=None):

        # TODO: need to update this for making cross spectra.
        assert isinstance(lc1, lightcurve.Lightcurve)
        assert isinstance(lc2, lightcurve.Lightcurve)

        if lc1.dt != lc2.dt:
            raise ValueError("Light curves do not have same time binning dt.")

        if lc1.tseg != lc2.tseg:
            raise ValueError("Lightcurves do not have same tseg.")

        if gti is None:
            gti = cross_two_gtis(lc1.gti, lc2.gti)

        cs_all = []
        nphots1_all = []
        nphots2_all = []

        start_inds, end_inds = \
            bin_intervals_from_gtis(gti, segment_size, lc1.time)

        for start_ind, end_ind in zip(start_inds, end_inds):
            time_1 = lc1.time[start_ind:end_ind]
            counts_1 = lc1.counts[start_ind:end_ind]
            time_2 = lc2.time[start_ind:end_ind]
            counts_2 = lc2.counts[start_ind:end_ind]
            lc1_seg = lightcurve.Lightcurve(time_1, counts_1)
            lc2_seg = lightcurve.Lightcurve(time_2, counts_2)
            cs_seg = Crossspectrum(lc1_seg, lc2_seg, norm=self.norm)
            cs_all.append(cs_seg)
            nphots1_all.append(np.sum(lc1_seg.counts))
            nphots2_all.append(np.sum(lc2_seg.counts))

        return cs_all, nphots1_all, nphots2_all

    def _make_crossspectrum(self, lc1, lc2):

        # chop light curves into segments
        if isinstance(lc1, lightcurve.Lightcurve) and \
                isinstance(lc2, lightcurve.Lightcurve):

            if self.type == "crossspectrum":
                self.cs_all, nphots1_all, nphots2_all = \
                    self._make_segment_spectrum(lc1, lc2, self.segment_size)

            elif self.type == "powerspectrum":
                self.cs_all, nphots1_all = \
                    self._make_segment_spectrum(lc1, self.segment_size)

        else:
            self.cs_all, nphots1_all, nphots2_all = [], [], []
            ## TODO: should be using izip from iterables if lc1 or lc2 could
            ## be long
            for lc1_seg, lc2_seg in zip(lc1, lc2):

                if self.type == "crossspectrum":
                    cs_sep, nphots1_sep, nphots2_sep = \
                        self._make_segment_spectrum(lc1_seg, lc2_seg,
                                                            self.segment_size)
                    nphots2_all.append(nphots2_sep)
                elif self.type == "powerspectrum":
                    cs_sep, nphots1_sep = \
                        self._make_segment_spectrum(lc1_seg, self.segment_size)

                else:
                    raise Exception("Type of spectrum not recognized!")

                self.cs_all.append(cs_sep)
                nphots1_all.append(nphots1_sep)

            self.cs_all = np.hstack(self.cs_all)
            nphots1_all = np.hstack(nphots1_all)

            if self.type == "crossspectrum":
                nphots2_all = np.hstack(nphots2_all)

        m = len(self.cs_all)
        nphots1 = np.mean(nphots1_all)

        power_avg = np.zeros_like(self.cs_all[0].power)
        for cs in self.cs_all:
            power_avg += cs.power

        power_avg /= np.float(m)

        self.freq = self.cs_all[0].freq
        self.power = power_avg
        self.m = m
        self.df = self.cs_all[0].df
        self.n = self.cs_all[0].n
        self.nphots1 = nphots1

        if self.type == "crossspectrum":
            self.nphots1 = nphots1
            nphots2 = np.mean(nphots2_all)

            self.nphots2 = nphots2

    def coherence(self):
        """
        Compute an averaged Coherence function of cross spectrum by computing
        coherence function of each segment and averaging them. The return type
        is a tuple with first element as the coherence function and the second
        element as the corresponding uncertainty[1] associated with it.

        Note : The uncertainty in coherence function is strictly valid for
               Gaussian statistics only.

        Returns
        -------
        tuple : tuple of np.ndarray
            Tuple of coherence function and uncertainty.

        References
        ----------
        .. [1] http://iopscience.iop.org/article/10.1086/310430/pdf

        """
        if self.m < 50:
            utils.simon("Number of segments used in averaging is "
                        "significantly low. The result might not follow the "
                        "expected statistical distributions.")

        # Calculate average coherence
        unnorm_power_avg = np.zeros_like(self.cs_all[0].unnorm_power)
        for cs in self.cs_all:
            unnorm_power_avg += cs.unnorm_power

        unnorm_power_avg /= self.m
        num = np.abs(unnorm_power_avg)**2

        # this computes the averaged power spectrum, but using the
        # cross spectrum code to avoid circular imports
        aps1 = AveragedCrossspectrum(self.lc1, self.lc1,
                                     segment_size=self.segment_size)
        aps2 = AveragedCrossspectrum(self.lc2, self.lc2,
                                     segment_size=self.segment_size)

        unnorm_powers_avg_1 = np.zeros_like(aps1.cs_all[0].unnorm_power)
        for ps in aps1.cs_all:
            unnorm_powers_avg_1 += ps.unnorm_power

        unnorm_powers_avg_2 = np.zeros_like(aps2.cs_all[0].unnorm_power)
        for ps in aps2.cs_all:
            unnorm_powers_avg_2 += ps.unnorm_power

        coh = num / (unnorm_powers_avg_1 * unnorm_powers_avg_2)

        # Calculate uncertainty
        uncertainty = (2**0.5 * coh * (1 - coh)) / (np.abs(coh) * self.m**0.5)

        return (coh, uncertainty)<|MERGE_RESOLUTION|>--- conflicted
+++ resolved
@@ -9,11 +9,9 @@
 
 import stingray.lightcurve as lightcurve
 import stingray.utils as utils
-<<<<<<< HEAD
 from stingray.gti import cross_two_gtis, bin_intervals_from_gtis
-=======
 from stingray.exceptions import StingrayError
->>>>>>> 316e4bce
+
 
 def coherence(lc1, lc2):
     """
